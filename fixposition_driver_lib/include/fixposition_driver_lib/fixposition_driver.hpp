--- conflicted
+++ resolved
@@ -221,11 +221,7 @@
     // Worker thread
     fpsdk::common::parser::Parser parser_;  //!< Protocol parser for incoming messages
     fpsdk::common::thread::Thread worker_;  //!< Worker thread handle
-<<<<<<< HEAD
-    bool Worker(fpsdk::common::thread::Thread& thread, void* arg);  //!< Worker thread
-=======
     bool Worker();                          //!< Worker thread
->>>>>>> 9a8ea55f
 
     // Observers for received messages
     std::unordered_map<std::string, std::vector<FpaObserver>> fpa_observers_;    //!< FP_A message observers
